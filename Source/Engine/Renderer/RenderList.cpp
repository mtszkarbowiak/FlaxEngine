// Copyright (c) 2012-2024 Wojciech Figat. All rights reserved.

#include "RenderList.h"
#include "Engine/Core/Collections/Sorting.h"
#include "Engine/Graphics/Materials/IMaterial.h"
#include "Engine/Graphics/RenderTask.h"
#include "Engine/Graphics/GPUContext.h"
#include "Engine/Graphics/GPUDevice.h"
#include "Engine/Graphics/GPULimits.h"
#include "Engine/Graphics/RenderTargetPool.h"
#include "Engine/Graphics/RenderTools.h"
#include "Engine/Graphics/Graphics.h"
#include "Engine/Graphics/PostProcessEffect.h"
#include "Engine/Profiler/Profiler.h"
#include "Engine/Content/Assets/CubeTexture.h"
#include "Engine/Core/Log.h"
#include "Engine/Level/Scene/Lightmap.h"
#include "Engine/Level/Actors/PostFxVolume.h"

static_assert(sizeof(DrawCall) <= 288, "Too big draw call data size.");
static_assert(sizeof(DrawCall::Surface) >= sizeof(DrawCall::Terrain), "Wrong draw call data size.");
static_assert(sizeof(DrawCall::Surface) >= sizeof(DrawCall::Particle), "Wrong draw call data size.");
static_assert(sizeof(DrawCall::Surface) >= sizeof(DrawCall::Custom), "Wrong draw call data size.");

namespace
{
    // Cached data for the draw calls sorting
    Array<uint64> SortingKeys[2];
    Array<int32> SortingIndices;
    Array<DrawBatch> SortingBatches;
    Array<RenderList*> FreeRenderList;

    struct MemPoolEntry
    {
        void* Ptr;
        uintptr Size;
    };

    Array<MemPoolEntry> MemPool;
    CriticalSection MemPoolLocker;
}

bool RenderLightData::CanRenderShadow(const RenderView& view) const
{
    bool result = false;
    switch (ShadowsMode)
    {
    case ShadowsCastingMode::StaticOnly:
        result = view.IsOfflinePass;
        break;
    case ShadowsCastingMode::DynamicOnly:
        result = !view.IsOfflinePass;
        break;
    case ShadowsCastingMode::All:
        result = true;
        break;
    }
    return result && ShadowsStrength > ZeroTolerance;
}

void RenderDirectionalLightData::SetShaderData(ShaderLightData& data, bool useShadow) const
{
    data.SpotAngles.X = -2.0f;
    data.SpotAngles.Y = 1.0f;
    data.SourceRadius = 0;
    data.SourceLength = 0;
    data.Color = Color;
    data.MinRoughness = Math::Max(MinRoughness, MIN_ROUGHNESS);
    data.Position = Float3::Zero;
    data.ShadowsBufferAddress = useShadow ? ShadowsBufferAddress : 0;
    data.Direction = -Direction;
    data.Radius = 0;
    data.FalloffExponent = 0;
    data.InverseSquared = 0;
    data.RadiusInv = 0;
}

bool RenderLocalLightData::CanRenderShadow(const RenderView& view) const
{
    // Fade shadow on distance
    const float fadeDistance = Math::Max(ShadowsFadeDistance, 0.1f);
    const float dstLightToView = Float3::Distance(Position, view.Position);
    const float fade = 1 - Math::Saturate((dstLightToView - Radius - ShadowsDistance + fadeDistance) / fadeDistance);
    return fade > ZeroTolerance && Radius > 10 && RenderLightData::CanRenderShadow(view);
}

void RenderSpotLightData::SetShaderData(ShaderLightData& data, bool useShadow) const
{
    data.SpotAngles.X = CosOuterCone;
    data.SpotAngles.Y = InvCosConeDifference;
    data.SourceRadius = SourceRadius;
    data.SourceLength = 0.0f;
    data.Color = Color;
    data.MinRoughness = Math::Max(MinRoughness, MIN_ROUGHNESS);
    data.Position = Position;
    data.ShadowsBufferAddress = useShadow ? ShadowsBufferAddress : 0;
    data.Direction = Direction;
    data.Radius = Radius;
    data.FalloffExponent = FallOffExponent;
    data.InverseSquared = UseInverseSquaredFalloff ? 1.0f : 0.0f;
    data.RadiusInv = 1.0f / Radius;
}

void RenderPointLightData::SetShaderData(ShaderLightData& data, bool useShadow) const
{
    data.SpotAngles.X = -2.0f;
    data.SpotAngles.Y = 1.0f;
    data.SourceRadius = SourceRadius;
    data.SourceLength = SourceLength;
    data.Color = Color;
    data.MinRoughness = Math::Max(MinRoughness, MIN_ROUGHNESS);
    data.Position = Position;
    data.ShadowsBufferAddress = useShadow ? ShadowsBufferAddress : 0;
    data.Direction = Direction;
    data.Radius = Radius;
    data.FalloffExponent = FallOffExponent;
    data.InverseSquared = UseInverseSquaredFalloff ? 1.0f : 0.0f;
    data.RadiusInv = 1.0f / Radius;
}

void RenderSkyLightData::SetShaderData(ShaderLightData& data, bool useShadow) const
{
    data.SpotAngles.X = AdditiveColor.X;
    data.SpotAngles.Y = AdditiveColor.Y;
    data.SourceRadius = AdditiveColor.Z;
    data.SourceLength = Image ? Image->StreamingTexture()->TotalMipLevels() - 2.0f : 0.0f;
    data.Color = Color;
    data.MinRoughness = MIN_ROUGHNESS;
    data.Position = Position;
    data.ShadowsBufferAddress = useShadow ? ShadowsBufferAddress : 0;
    data.Direction = Float3::Forward;
    data.Radius = Radius;
    data.FalloffExponent = 0;
    data.InverseSquared = 0;
    data.RadiusInv = 1.0f / Radius;
}

void RenderEnvironmentProbeData::SetShaderData(ShaderEnvProbeData& data) const
{
    data.Data0 = Float4(Position, 0);
    data.Data1 = Float4(Radius, 1.0f / Radius, Brightness, 0);
}

void* RendererAllocation::Allocate(uintptr size)
{
    void* result = nullptr;
    MemPoolLocker.Lock();
    for (int32 i = 0; i < MemPool.Count(); i++)
    {
        if (MemPool[i].Size == size)
        {
            result = MemPool[i].Ptr;
            MemPool.RemoveAt(i);
            break;
        }
    }
    MemPoolLocker.Unlock();
    if (!result)
    {
        result = Platform::Allocate(size, 16);
    }
    return result;
}

void RendererAllocation::Free(void* ptr, uintptr size)
{
    MemPoolLocker.Lock();
    MemPool.Add({ ptr, size });
    MemPoolLocker.Unlock();
}

RenderList* RenderList::GetFromPool()
{
    if (FreeRenderList.HasItems())
    {
        const auto result = FreeRenderList.Last();
        FreeRenderList.RemoveLast();
        return result;
    }

    return New<RenderList>();
}

void RenderList::ReturnToPool(RenderList* cache)
{
    if (!cache)
        return;

    ASSERT(!FreeRenderList.Contains(cache));
    FreeRenderList.Add(cache);
    cache->Clear();
}

void RenderList::CleanupCache()
{
    // Don't call it during rendering (data may be already in use)
    ASSERT(GPUDevice::Instance == nullptr || GPUDevice::Instance->CurrentTask == nullptr);

    SortingKeys[0].Resize(0);
    SortingKeys[1].Resize(0);
    SortingIndices.Resize(0);
    FreeRenderList.ClearDelete();
    for (auto& e : MemPool)
        Platform::Free(e.Ptr);
    MemPool.Clear();
}

bool RenderList::BlendableSettings::operator<(const BlendableSettings& other) const
{
    // Sort by higher priority
    if (Priority != other.Priority)
        return Priority < other.Priority;

    // Sort by lower size
    return other.VolumeSizeSqr < VolumeSizeSqr;
}

void RenderList::AddSettingsBlend(IPostFxSettingsProvider* provider, float weight, int32 priority, float volumeSizeSqr)
{
    BlendableSettings blend;
    blend.Provider = provider;
    blend.Weight = weight;
    blend.Priority = priority;
    blend.VolumeSizeSqr = volumeSizeSqr;
    Blendable.Add(blend);
}

void RenderList::BlendSettings()
{
    PROFILE_CPU();
    Sorting::QuickSort(Blendable);
    Settings = Graphics::PostProcessSettings;
    for (auto& b : Blendable)
    {
        b.Provider->Blend(Settings, b.Weight);
    }
}

void RenderList::RunPostFxPass(GPUContext* context, RenderContext& renderContext, MaterialPostFxLocation locationA, PostProcessEffectLocation locationB, GPUTexture*& inputOutput)
{
    // Note: during this stage engine is using additive rendering to the light buffer (given as inputOutput parameter).
    // Materials PostFx and Custom PostFx prefer sampling the input texture while rendering to the output.
    // So we need to allocate a temporary render target (or reuse from cache) and use it as a ping pong buffer.

    bool skipPass = true;
    bool needTempTarget = true;
    for (int32 i = 0; i < Settings.PostFxMaterials.Materials.Count(); i++)
    {
        const auto material = Settings.PostFxMaterials.Materials[i].Get();
        if (material && material->IsReady() && material->IsPostFx() && material->GetInfo().PostFxLocation == locationA)
        {
            skipPass = false;
            needTempTarget = true;
        }
    }
    if (EnumHasAnyFlags(renderContext.View.Flags, ViewFlags::CustomPostProcess))
    {
        for (const PostProcessEffect* fx : renderContext.List->PostFx)
        {
            if (fx->Location == locationB)
            {
                skipPass = false;
                needTempTarget |= !fx->UseSingleTarget;
            }
        }
    }
    if (skipPass)
        return;

    auto tempDesc = inputOutput->GetDescription();
    auto temp = needTempTarget ? RenderTargetPool::Get(tempDesc) : nullptr;
    if (needTempTarget)
    {
        RENDER_TARGET_POOL_SET_NAME(temp, "RenderList.RunPostFxPassTemp");
    }

    auto input = inputOutput;
    auto output = temp;

    context->ResetRenderTarget();

    MaterialBase::BindParameters bindParams(context, renderContext);
    for (int32 i = 0; i < Settings.PostFxMaterials.Materials.Count(); i++)
    {
        auto material = Settings.PostFxMaterials.Materials[i].Get();
        if (material && material->IsReady() && material->IsPostFx() && material->GetInfo().PostFxLocation == locationA)
        {
            ASSERT(needTempTarget);
            context->SetRenderTarget(*output);
            bindParams.Input = *input;
            material->Bind(bindParams);
            context->DrawFullscreenTriangle();
            context->ResetRenderTarget();
            Swap(output, input);
        }
    }
    if (EnumHasAnyFlags(renderContext.View.Flags, ViewFlags::CustomPostProcess))
    {
        for (PostProcessEffect* fx : renderContext.List->PostFx)
        {
            if (fx->Location == locationB)
            {
                context->ResetSR();
                context->ResetUA();
                if (fx->UseSingleTarget || output == nullptr)
                {
                    fx->Render(context, renderContext, input, nullptr);
                }
                else
                {
                    ASSERT(needTempTarget);
                    fx->Render(context, renderContext, input, output);
                    Swap(input, output);
                }
                context->ResetRenderTarget();
            }
        }
    }

    inputOutput = input;

    if (needTempTarget)
        RenderTargetPool::Release(output);
}

void RenderList::RunMaterialPostFxPass(GPUContext* context, RenderContext& renderContext, MaterialPostFxLocation location, GPUTexture*& input, GPUTexture*& output)
{
    MaterialBase::BindParameters bindParams(context, renderContext);
    for (int32 i = 0; i < Settings.PostFxMaterials.Materials.Count(); i++)
    {
        auto material = Settings.PostFxMaterials.Materials[i].Get();
        if (material && material->IsReady() && material->IsPostFx() && material->GetInfo().PostFxLocation == location)
        {
            context->SetRenderTarget(*output);
            bindParams.Input = *input;
            material->Bind(bindParams);
            context->DrawFullscreenTriangle();
            Swap(output, input);
        }
        context->ResetRenderTarget();
    }
}

void RenderList::RunCustomPostFxPass(GPUContext* context, RenderContext& renderContext, PostProcessEffectLocation location, GPUTexture*& input, GPUTexture*& output)
{
    if (!(renderContext.View.Flags & ViewFlags::CustomPostProcess))
        return;
    for (PostProcessEffect* fx : renderContext.List->PostFx)
    {
        if (fx->Location == location)
        {
            if (fx->UseSingleTarget || output == nullptr)
            {
                fx->Render(context, renderContext, input, nullptr);
            }
            else
            {
                fx->Render(context, renderContext, input, output);
                Swap(input, output);
            }
            context->ResetRenderTarget();
        }
    }
}

bool RenderList::HasAnyPostFx(const RenderContext& renderContext, PostProcessEffectLocation postProcess) const
{
    if (EnumHasAnyFlags(renderContext.View.Flags, ViewFlags::CustomPostProcess))
    {
        for (const PostProcessEffect* fx : renderContext.List->PostFx)
        {
            if (fx->Location == postProcess)
                return true;
        }
    }
    return false;
}

bool RenderList::HasAnyPostFx(const RenderContext& renderContext, MaterialPostFxLocation materialPostFx) const
{
    for (int32 i = 0; i < Settings.PostFxMaterials.Materials.Count(); i++)
    {
        auto material = Settings.PostFxMaterials.Materials[i].Get();
        if (material && material->IsReady() && material->IsPostFx() && material->GetInfo().PostFxLocation == materialPostFx)
        {
            return true;
        }
    }
    return false;
}

void DrawCallsList::Clear()
{
    Indices.Clear();
    PreBatchedDrawCalls.Clear();
    Batches.Clear();
    CanUseInstancing = true;
}

bool DrawCallsList::IsEmpty() const
{
    return Indices.Count() + PreBatchedDrawCalls.Count() == 0;
}

RenderList::RenderList(const SpawnParams& params)
    : ScriptingObject(params)
    , DirectionalLights(4)
    , PointLights(32)
    , SpotLights(32)
    , SkyLights(4)
    , EnvironmentProbes(32)
    , Decals(64)
    , Sky(nullptr)
    , AtmosphericFog(nullptr)
    , Fog(nullptr)
    , Blendable(32)
    , _instanceBuffer(1024 * sizeof(InstanceData), sizeof(InstanceData), TEXT("Instance Buffer"))
{
}

void RenderList::Init(RenderContext& renderContext)
{
    renderContext.View.Frustum.GetCorners(FrustumCornersWs);
    for (int32 i = 0; i < 8; i++)
        Float3::Transform(FrustumCornersWs[i], renderContext.View.View, FrustumCornersVs[i]);
}

void RenderList::Clear()
{
    Scenes.Clear();
    DrawCalls.Clear();
    BatchedDrawCalls.Clear();
    for (auto& list : DrawCallsLists)
        list.Clear();
    ShadowDepthDrawCallsList.Clear();
    PointLights.Clear();
    SpotLights.Clear();
    SkyLights.Clear();
    DirectionalLights.Clear();
    EnvironmentProbes.Clear();
    Decals.Clear();
    VolumetricFogParticles.Clear();
    Sky = nullptr;
    AtmosphericFog = nullptr;
    Fog = nullptr;
    PostFx.Clear();
    Settings = PostProcessSettings();
    Blendable.Clear();
    _instanceBuffer.Clear();
}

struct PackedSortKey
{
    union
    {
        uint64 Data;

        struct
        {
            uint32 DistanceKey;
            uint16 BatchKey;
            uint16 SortKey;
        };
    };
};

FORCE_INLINE void CalculateSortKey(const RenderContext& renderContext, DrawCall& drawCall, int16 sortOrder)
{
    const Float3 planeNormal = renderContext.View.Direction;
    const float planePoint = -Float3::Dot(planeNormal, renderContext.View.Position);
    const float distance = Float3::Dot(planeNormal, drawCall.ObjectPosition) - planePoint;
    PackedSortKey key;
    key.DistanceKey = RenderTools::ComputeDistanceSortKey(distance);
    uint32 batchKey = GetHash(drawCall.Material);
    batchKey = (batchKey * 397) ^ GetHash(drawCall.Geometry.VertexBuffers[0]);
    batchKey = (batchKey * 397) ^ GetHash(drawCall.Geometry.VertexBuffers[1]);
    batchKey = (batchKey * 397) ^ GetHash(drawCall.Geometry.VertexBuffers[2]);
    batchKey = (batchKey * 397) ^ GetHash(drawCall.Geometry.IndexBuffer);
    IMaterial::InstancingHandler handler;
    if (drawCall.Material->CanUseInstancing(handler))
        handler.GetHash(drawCall, batchKey);
    batchKey += (int32)(471 * drawCall.WorldDeterminantSign);
    key.SortKey = (uint16)(sortOrder - MIN_int16);
    key.BatchKey = (uint16)batchKey;
    drawCall.SortKey = key.Data;
}

void RenderList::AddDrawCall(const RenderContext& renderContext, DrawPass drawModes, StaticFlags staticFlags, DrawCall& drawCall, bool receivesDecals, int16 sortOrder)
{
#if ENABLE_ASSERTION_LOW_LAYERS
    // Ensure that draw modes are non-empty and in conjunction with material draw modes
    auto materialDrawModes = drawCall.Material->GetDrawModes();
    ASSERT_LOW_LAYER(drawModes != DrawPass::None && ((uint32)drawModes & ~(uint32)materialDrawModes) == 0);
#endif

    // Append draw call data
    CalculateSortKey(renderContext, drawCall, sortOrder);
    const int32 index = DrawCalls.Add(drawCall);

    // Add draw call to proper draw lists
    if ((drawModes & DrawPass::Depth) != DrawPass::None)
    {
        DrawCallsLists[(int32)DrawCallsListType::Depth].Indices.Add(index);
    }
    if ((drawModes & (DrawPass::GBuffer | DrawPass::GlobalSurfaceAtlas)) != DrawPass::None)
    {
        if (receivesDecals)
            DrawCallsLists[(int32)DrawCallsListType::GBuffer].Indices.Add(index);
        else
            DrawCallsLists[(int32)DrawCallsListType::GBufferNoDecals].Indices.Add(index);
    }
    if ((drawModes & DrawPass::Forward) != DrawPass::None)
    {
        DrawCallsLists[(int32)DrawCallsListType::Forward].Indices.Add(index);
    }
    if ((drawModes & DrawPass::Distortion) != DrawPass::None)
    {
        DrawCallsLists[(int32)DrawCallsListType::Distortion].Indices.Add(index);
    }
    if ((drawModes & DrawPass::MotionVectors) != DrawPass::None && (staticFlags & StaticFlags::Transform) == StaticFlags::None)
    {
        DrawCallsLists[(int32)DrawCallsListType::MotionVectors].Indices.Add(index);
    }
}

void RenderList::AddDrawCall(const RenderContextBatch& renderContextBatch, DrawPass drawModes, StaticFlags staticFlags, ShadowsCastingMode shadowsMode, const BoundingSphere& bounds, DrawCall& drawCall, bool receivesDecals, int16 sortOrder)
{
#if ENABLE_ASSERTION_LOW_LAYERS
    // Ensure that draw modes are non-empty and in conjunction with material draw modes
    auto materialDrawModes = drawCall.Material->GetDrawModes();
    ASSERT_LOW_LAYER(drawModes != DrawPass::None && ((uint32)drawModes & ~(uint32)materialDrawModes) == 0);
#endif
    const RenderContext& mainRenderContext = renderContextBatch.Contexts.Get()[0];

    // Append draw call data
    CalculateSortKey(mainRenderContext, drawCall, sortOrder);
    const int32 index = DrawCalls.Add(drawCall);

    // Add draw call to proper draw lists
    DrawPass modes = drawModes & mainRenderContext.View.GetShadowsDrawPassMask(shadowsMode);
    drawModes = modes & mainRenderContext.View.Pass;
    if (drawModes != DrawPass::None && mainRenderContext.View.CullingFrustum.Intersects(bounds))
    {
        if ((drawModes & DrawPass::Depth) != DrawPass::None)
        {
            DrawCallsLists[(int32)DrawCallsListType::Depth].Indices.Add(index);
        }
        if ((drawModes & (DrawPass::GBuffer | DrawPass::GlobalSurfaceAtlas)) != DrawPass::None)
        {
            if (receivesDecals)
                DrawCallsLists[(int32)DrawCallsListType::GBuffer].Indices.Add(index);
            else
                DrawCallsLists[(int32)DrawCallsListType::GBufferNoDecals].Indices.Add(index);
        }
        if ((drawModes & DrawPass::Forward) != DrawPass::None)
        {
            DrawCallsLists[(int32)DrawCallsListType::Forward].Indices.Add(index);
        }
        if ((drawModes & DrawPass::Distortion) != DrawPass::None)
        {
            DrawCallsLists[(int32)DrawCallsListType::Distortion].Indices.Add(index);
        }
        if ((drawModes & DrawPass::MotionVectors) != DrawPass::None && (staticFlags & StaticFlags::Transform) == StaticFlags::None)
        {
            DrawCallsLists[(int32)DrawCallsListType::MotionVectors].Indices.Add(index);
        }
    }
    for (int32 i = 1; i < renderContextBatch.Contexts.Count(); i++)
    {
        const RenderContext& renderContext = renderContextBatch.Contexts.Get()[i];
        ASSERT_LOW_LAYER(renderContext.View.Pass == DrawPass::Depth);
        drawModes = modes & renderContext.View.Pass;
        if (drawModes != DrawPass::None &&
            (staticFlags & renderContext.View.StaticFlagsMask) == renderContext.View.StaticFlagsCompare &&
            renderContext.View.CullingFrustum.Intersects(bounds))
        {
            renderContext.List->ShadowDepthDrawCallsList.Indices.Add(index);
        }
    }
}

namespace
{
    FORCE_INLINE bool CanBatchWith(const DrawCall& a, const DrawCall& b, DrawPass pass)
    {
        IMaterial::InstancingHandler handlerA, handlerB;
        return a.Material->CanUseInstancing(handlerA) &&
                b.Material->CanUseInstancing(handlerB) &&
                Platform::MemoryCompare(&a.Geometry, &b.Geometry, sizeof(a.Geometry)) == 0 &&
                a.InstanceCount != 0 &&
                b.InstanceCount != 0 &&
                handlerA.CanBatch == handlerB.CanBatch &&
                handlerA.CanBatch(a, b, pass) &&
                a.WorldDeterminantSign * b.WorldDeterminantSign > 0;
    }
}

<<<<<<< HEAD
void RenderList::SortDrawCalls(const RenderContext& renderContext, bool reverseDistance, DrawCallsList& list, const RenderListBuffer<DrawCall>& drawCalls, DrawPass pass)
=======
void RenderList::SortDrawCalls(const RenderContext& renderContext, bool reverseDistance, DrawCallsList& list, const RenderListBuffer<DrawCall>& drawCalls, bool stable)
>>>>>>> c83b74c8
{
    PROFILE_CPU();
    const auto* drawCallsData = drawCalls.Get();
    const auto* listData = list.Indices.Get();
    const int32 listSize = list.Indices.Count();
    ZoneValue(listSize);

    // Peek shared memory
#define PREPARE_CACHE(list) (list).Clear(); (list).Resize(listSize)
    PREPARE_CACHE(SortingKeys[0]);
    PREPARE_CACHE(SortingKeys[1]);
    PREPARE_CACHE(SortingIndices);
#undef PREPARE_CACHE
    uint64* sortedKeys = SortingKeys[0].Get();

    // Setup sort keys
    if (reverseDistance)
    {
        for (int32 i = 0; i < listSize; i++)
        {
            const DrawCall& drawCall = drawCallsData[listData[i]];
            PackedSortKey key;
            key.Data = drawCall.SortKey;
            key.DistanceKey ^= MAX_uint32; // Reverse depth
            key.SortKey ^= MAX_uint16; // Reverse sort order
            sortedKeys[i] = key.Data;
        }
    }
    else
    {
        for (int32 i = 0; i < listSize; i++)
        {
            const DrawCall& drawCall = drawCallsData[listData[i]];
            sortedKeys[i] = drawCall.SortKey;
        }
    }

    // Sort draw calls indices
    int32* resultIndices = list.Indices.Get();
    Sorting::RadixSort(sortedKeys, resultIndices, SortingKeys[1].Get(), SortingIndices.Get(), listSize);
    if (resultIndices != list.Indices.Get())
        Platform::MemoryCopy(list.Indices.Get(), resultIndices, sizeof(int32) * listSize);

    // Perform draw calls batching
    list.Batches.Clear();
    for (int32 i = 0; i < listSize;)
    {
        const DrawCall& drawCall = drawCallsData[listData[i]];
        int32 batchSize = 1;
        int32 instanceCount = drawCall.InstanceCount;

        // Check the following draw calls to merge them (using instancing)
        for (int32 j = i + 1; j < listSize; j++)
        {
            const DrawCall& other = drawCallsData[listData[j]];
            if (!CanBatchWith(drawCall, other, pass))
                break;
            batchSize++;
            instanceCount += other.InstanceCount;
        }

        DrawBatch batch;
        static_assert(sizeof(DrawBatch) == sizeof(uint64) * 2, "Fix the size of draw batch to optimize memory access.");
        batch.SortKey = sortedKeys[i];
        batch.StartIndex = i;
        batch.BatchSize = batchSize;
        batch.InstanceCount = instanceCount;
        list.Batches.Add(batch);

        i += batchSize;
    }

    // When using depth buffer draw calls are already almost ideally sorted by Radix Sort but transparency needs more stability to prevent flickering
    if (stable)
    {
        // Sort draw calls batches by depth
        Sorting::MergeSort(list.Batches, &SortingBatches);
    }
}

FORCE_INLINE bool CanUseInstancing(DrawPass pass)
{
    return pass == DrawPass::GBuffer || pass == DrawPass::Depth;
}

void RenderList::ExecuteDrawCalls(const RenderContext& renderContext, DrawCallsList& list, const RenderListBuffer<DrawCall>& drawCalls, GPUTextureView* input)
{
    if (list.IsEmpty())
        return;
    PROFILE_GPU_CPU("Drawing");
    const auto* drawCallsData = drawCalls.Get();
    const auto* listData = list.Indices.Get();
    const auto* batchesData = list.Batches.Get();
    const auto context = GPUDevice::Instance->GetMainContext();
    bool useInstancing = list.CanUseInstancing && CanUseInstancing(renderContext.View.Pass) && GPUDevice::Instance->Limits.HasInstancing;
    TaaJitterRemoveContext taaJitterRemove(renderContext.View);

    // Clear SR slots to prevent any resources binding issues (leftovers from the previous passes)
    context->ResetSR();

    // Prepare instance buffer
    if (useInstancing)
    {
        // Prepare buffer memory
        int32 instancedBatchesCount = 0;
        for (int32 i = 0; i < list.Batches.Count(); i++)
        {
            auto& batch = batchesData[i];
            if (batch.BatchSize > 1)
                instancedBatchesCount += batch.BatchSize;
        }
        for (int32 i = 0; i < list.PreBatchedDrawCalls.Count(); i++)
        {
            auto& batch = BatchedDrawCalls.Get()[list.PreBatchedDrawCalls.Get()[i]];
            if (batch.Instances.Count() > 1)
                instancedBatchesCount += batch.Instances.Count();
        }
        if (instancedBatchesCount == 0)
        {
            // Faster path if none of the draw batches requires instancing
            useInstancing = false;
            goto DRAW;
        }
        _instanceBuffer.Clear();
        _instanceBuffer.Data.Resize(instancedBatchesCount * sizeof(InstanceData));
        auto instanceData = (InstanceData*)_instanceBuffer.Data.Get();

        // Write to instance buffer
        for (int32 i = 0; i < list.Batches.Count(); i++)
        {
            auto& batch = batchesData[i];
            if (batch.BatchSize > 1)
            {
                IMaterial::InstancingHandler handler;
                drawCallsData[listData[batch.StartIndex]].Material->CanUseInstancing(handler);
                for (int32 j = 0; j < batch.BatchSize; j++)
                {
                    auto& drawCall = drawCallsData[listData[batch.StartIndex + j]];
                    handler.WriteDrawCall(instanceData, drawCall);
                    instanceData++;
                }
            }
        }
        for (int32 i = 0; i < list.PreBatchedDrawCalls.Count(); i++)
        {
            auto& batch = BatchedDrawCalls.Get()[list.PreBatchedDrawCalls.Get()[i]];
            if (batch.Instances.Count() > 1)
            {
                Platform::MemoryCopy(instanceData, batch.Instances.Get(), batch.Instances.Count() * sizeof(InstanceData));
                instanceData += batch.Instances.Count();
            }
        }

        // Upload data
        _instanceBuffer.Flush(context);
    }

DRAW:

    // Execute draw calls
    MaterialBase::BindParameters bindParams(context, renderContext);
    bindParams.Input = input;
    bindParams.BindViewData();
    if (useInstancing)
    {
        int32 instanceBufferOffset = 0;
        GPUBuffer* vb[4];
        uint32 vbOffsets[4];
        for (int32 i = 0; i < list.Batches.Count(); i++)
        {
            auto& batch = batchesData[i];
            const DrawCall& drawCall = drawCallsData[listData[batch.StartIndex]];

            int32 vbCount = 0;
            while (vbCount < ARRAY_COUNT(drawCall.Geometry.VertexBuffers) && drawCall.Geometry.VertexBuffers[vbCount])
            {
                vb[vbCount] = drawCall.Geometry.VertexBuffers[vbCount];
                vbOffsets[vbCount] = drawCall.Geometry.VertexBuffersOffsets[vbCount];
                vbCount++;
            }
            for (int32 j = vbCount; j < ARRAY_COUNT(drawCall.Geometry.VertexBuffers); j++)
            {
                vb[vbCount] = nullptr;
                vbOffsets[vbCount] = 0;
            }

            bindParams.FirstDrawCall = &drawCall;
            bindParams.DrawCallsCount = batch.BatchSize;
            drawCall.Material->Bind(bindParams);

            context->BindIB(drawCall.Geometry.IndexBuffer);

            if (drawCall.InstanceCount == 0)
            {
                // No support for batching indirect draw calls
                ASSERT_LOW_LAYER(batch.BatchSize == 1);

                context->BindVB(ToSpan(vb, vbCount), vbOffsets);
                context->DrawIndexedInstancedIndirect(drawCall.Draw.IndirectArgsBuffer, drawCall.Draw.IndirectArgsOffset);
            }
            else
            {
                if (batch.BatchSize == 1)
                {
                    context->BindVB(ToSpan(vb, vbCount), vbOffsets);
                    context->DrawIndexedInstanced(drawCall.Draw.IndicesCount, batch.InstanceCount, 0, 0, drawCall.Draw.StartIndex);
                }
                else
                {
                    vbCount = 3;
                    vb[vbCount] = _instanceBuffer.GetBuffer();
                    vbOffsets[vbCount] = 0;
                    vbCount++;
                    context->BindVB(ToSpan(vb, vbCount), vbOffsets);
                    context->DrawIndexedInstanced(drawCall.Draw.IndicesCount, batch.InstanceCount, instanceBufferOffset, 0, drawCall.Draw.StartIndex);
                    instanceBufferOffset += batch.BatchSize;
                }
            }
        }
        for (int32 i = 0; i < list.PreBatchedDrawCalls.Count(); i++)
        {
            auto& batch = BatchedDrawCalls.Get()[list.PreBatchedDrawCalls.Get()[i]];
            auto& drawCall = batch.DrawCall;

            int32 vbCount = 0;
            while (vbCount < ARRAY_COUNT(drawCall.Geometry.VertexBuffers) && drawCall.Geometry.VertexBuffers[vbCount])
            {
                vb[vbCount] = drawCall.Geometry.VertexBuffers[vbCount];
                vbOffsets[vbCount] = drawCall.Geometry.VertexBuffersOffsets[vbCount];
                vbCount++;
            }
            for (int32 j = vbCount; j < ARRAY_COUNT(drawCall.Geometry.VertexBuffers); j++)
            {
                vb[vbCount] = nullptr;
                vbOffsets[vbCount] = 0;
            }

            bindParams.FirstDrawCall = &drawCall;
            bindParams.DrawCallsCount = batch.Instances.Count();
            drawCall.Material->Bind(bindParams);

            context->BindIB(drawCall.Geometry.IndexBuffer);

            if (drawCall.InstanceCount == 0)
            {
                ASSERT_LOW_LAYER(batch.Instances.Count() == 1);
                context->BindVB(ToSpan(vb, vbCount), vbOffsets);
                context->DrawIndexedInstancedIndirect(drawCall.Draw.IndirectArgsBuffer, drawCall.Draw.IndirectArgsOffset);
            }
            else
            {
                if (batch.Instances.Count() == 1)
                {
                    context->BindVB(ToSpan(vb, vbCount), vbOffsets);
                    context->DrawIndexedInstanced(drawCall.Draw.IndicesCount, batch.Instances.Count(), 0, 0, drawCall.Draw.StartIndex);
                }
                else
                {
                    vbCount = 3;
                    vb[vbCount] = _instanceBuffer.GetBuffer();
                    vbOffsets[vbCount] = 0;
                    vbCount++;
                    context->BindVB(ToSpan(vb, vbCount), vbOffsets);
                    context->DrawIndexedInstanced(drawCall.Draw.IndicesCount, batch.Instances.Count(), instanceBufferOffset, 0, drawCall.Draw.StartIndex);
                    instanceBufferOffset += batch.Instances.Count();
                }
            }
        }
    }
    else
    {
        bindParams.DrawCallsCount = 1;
        for (int32 i = 0; i < list.Batches.Count(); i++)
        {
            auto& batch = batchesData[i];

            for (int32 j = 0; j < batch.BatchSize; j++)
            {
                const DrawCall& drawCall = drawCalls[listData[batch.StartIndex + j]];
                bindParams.FirstDrawCall = &drawCall;
                drawCall.Material->Bind(bindParams);

                context->BindIB(drawCall.Geometry.IndexBuffer);
                context->BindVB(ToSpan(drawCall.Geometry.VertexBuffers, 3), drawCall.Geometry.VertexBuffersOffsets);

                if (drawCall.InstanceCount == 0)
                {
                    context->DrawIndexedInstancedIndirect(drawCall.Draw.IndirectArgsBuffer, drawCall.Draw.IndirectArgsOffset);
                }
                else
                {
                    context->DrawIndexedInstanced(drawCall.Draw.IndicesCount, drawCall.InstanceCount, 0, 0, drawCall.Draw.StartIndex);
                }
            }
        }
        for (int32 i = 0; i < list.PreBatchedDrawCalls.Count(); i++)
        {
            auto& batch = BatchedDrawCalls.Get()[list.PreBatchedDrawCalls.Get()[i]];
            auto drawCall = batch.DrawCall;
            drawCall.ObjectRadius = 0.0f;
            bindParams.FirstDrawCall = &drawCall;
            const auto* instancesData = batch.Instances.Get();

            for (int32 j = 0; j < batch.Instances.Count(); j++)
            {
                auto& instance = instancesData[j];
                drawCall.ObjectPosition = instance.InstanceOrigin;
                drawCall.PerInstanceRandom = instance.PerInstanceRandom;
                auto lightmapArea = instance.InstanceLightmapArea.ToFloat4();
                drawCall.Surface.LightmapUVsArea = *(Rectangle*)&lightmapArea;
                drawCall.Surface.LODDitherFactor = instance.LODDitherFactor;
                drawCall.World.SetRow1(Float4(instance.InstanceTransform1, 0.0f));
                drawCall.World.SetRow2(Float4(instance.InstanceTransform2, 0.0f));
                drawCall.World.SetRow3(Float4(instance.InstanceTransform3, 0.0f));
                drawCall.World.SetRow4(Float4(instance.InstanceOrigin, 1.0f));
                drawCall.Material->Bind(bindParams);

                context->BindIB(drawCall.Geometry.IndexBuffer);
                context->BindVB(ToSpan(drawCall.Geometry.VertexBuffers, 3), drawCall.Geometry.VertexBuffersOffsets);
                context->DrawIndexedInstanced(drawCall.Draw.IndicesCount, drawCall.InstanceCount, 0, 0, drawCall.Draw.StartIndex);
            }
        }
        if (list.Batches.IsEmpty() && list.Indices.Count() != 0)
        {
            // Draw calls list has nto been batched so execute draw calls separately
            for (int32 j = 0; j < list.Indices.Count(); j++)
            {
                const DrawCall& drawCall = drawCalls[listData[j]];
                bindParams.FirstDrawCall = &drawCall;
                drawCall.Material->Bind(bindParams);

                context->BindIB(drawCall.Geometry.IndexBuffer);
                context->BindVB(ToSpan(drawCall.Geometry.VertexBuffers, 3), drawCall.Geometry.VertexBuffersOffsets);

                if (drawCall.InstanceCount == 0)
                {
                    context->DrawIndexedInstancedIndirect(drawCall.Draw.IndirectArgsBuffer, drawCall.Draw.IndirectArgsOffset);
                }
                else
                {
                    context->DrawIndexedInstanced(drawCall.Draw.IndicesCount, drawCall.InstanceCount, 0, 0, drawCall.Draw.StartIndex);
                }
            }
        }
    }
}

void SurfaceDrawCallHandler::GetHash(const DrawCall& drawCall, uint32& batchKey)
{
    batchKey = (batchKey * 397) ^ ::GetHash(drawCall.Surface.Lightmap);
}

bool SurfaceDrawCallHandler::CanBatch(const DrawCall& a, const DrawCall& b, DrawPass pass)
{
    // TODO: find reason why batching static meshes with lightmap causes problems with sampling in shader (flickering when meshes in batch order gets changes due to async draw calls collection)
    if (a.Surface.Lightmap == nullptr && b.Surface.Lightmap == nullptr &&
        //return a.Surface.Lightmap == b.Surface.Lightmap &&
        a.Surface.Skinning == nullptr &&
        b.Surface.Skinning == nullptr)
    {
        if (a.Material != b.Material)
        {
            // Batch simple materials during depth-only drawing (when using default vertex shader and no pixel shader)
            if (pass == DrawPass::Depth)
            {
                constexpr MaterialUsageFlags complexUsageFlags = MaterialUsageFlags::UseMask | MaterialUsageFlags::UsePositionOffset | MaterialUsageFlags::UseDisplacement;
                const bool aIsSimple = EnumHasNoneFlags(a.Material->GetInfo().UsageFlags, complexUsageFlags);
                const bool bIsSimple = EnumHasNoneFlags(b.Material->GetInfo().UsageFlags, complexUsageFlags);
                return aIsSimple && bIsSimple;
            }
            return false;
        }
        return true;
    }
    return false;
}

void SurfaceDrawCallHandler::WriteDrawCall(InstanceData* instanceData, const DrawCall& drawCall)
{
    instanceData->InstanceOrigin = Float3(drawCall.World.M41, drawCall.World.M42, drawCall.World.M43);
    instanceData->PerInstanceRandom = drawCall.PerInstanceRandom;
    instanceData->InstanceTransform1 = Float3(drawCall.World.M11, drawCall.World.M12, drawCall.World.M13);
    instanceData->LODDitherFactor = drawCall.Surface.LODDitherFactor;
    instanceData->InstanceTransform2 = Float3(drawCall.World.M21, drawCall.World.M22, drawCall.World.M23);
    instanceData->InstanceTransform3 = Float3(drawCall.World.M31, drawCall.World.M32, drawCall.World.M33);
    instanceData->InstanceLightmapArea = Half4(drawCall.Surface.LightmapUVsArea);
}<|MERGE_RESOLUTION|>--- conflicted
+++ resolved
@@ -595,11 +595,7 @@
     }
 }
 
-<<<<<<< HEAD
-void RenderList::SortDrawCalls(const RenderContext& renderContext, bool reverseDistance, DrawCallsList& list, const RenderListBuffer<DrawCall>& drawCalls, DrawPass pass)
-=======
-void RenderList::SortDrawCalls(const RenderContext& renderContext, bool reverseDistance, DrawCallsList& list, const RenderListBuffer<DrawCall>& drawCalls, bool stable)
->>>>>>> c83b74c8
+void RenderList::SortDrawCalls(const RenderContext& renderContext, bool reverseDistance, DrawCallsList& list, const RenderListBuffer<DrawCall>& drawCalls, DrawPass pass, bool stable)
 {
     PROFILE_CPU();
     const auto* drawCallsData = drawCalls.Get();
