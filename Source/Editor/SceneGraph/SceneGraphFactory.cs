// Copyright (c) 2012-2021 Wojciech Figat. All rights reserved.

using System;
using System.Collections.Generic;
using FlaxEditor.SceneGraph.Actors;
using FlaxEngine;
using Object = FlaxEngine.Object;

namespace FlaxEditor.SceneGraph
{
    /// <summary>
    /// Factory service for Scene Graph nodes creating.
    /// </summary>
    [HideInEditor]
    public static class SceneGraphFactory
    {
        private static readonly object[] _sharedArgsContainer = new object[1];

        /// <summary>
        /// The custom nodes types. Key = object type, Value = custom graph node type
        /// </summary>
        public static readonly Dictionary<Type, Type> CustomNodesTypes = new Dictionary<Type, Type>();

        /// <summary>
        /// The nodes collection where key is ID.
        /// </summary>
        public static readonly Dictionary<Guid, SceneGraphNode> Nodes = new Dictionary<Guid, SceneGraphNode>();

        /// <summary>
        /// Initializes a new instance of the <see cref="SceneGraphFactory"/> class.
        /// </summary>
        static SceneGraphFactory()
        {
            // Init default nodes types
            CustomNodesTypes.Add(typeof(Scene), typeof(SceneNode));
            CustomNodesTypes.Add(typeof(Camera), typeof(CameraNode));
            CustomNodesTypes.Add(typeof(EnvironmentProbe), typeof(EnvironmentProbeNode));
            CustomNodesTypes.Add(typeof(PointLight), typeof(PointLightNode));
            CustomNodesTypes.Add(typeof(DirectionalLight), typeof(DirectionalLightNode));
            CustomNodesTypes.Add(typeof(SpotLight), typeof(SpotLightNode));
            CustomNodesTypes.Add(typeof(Skybox), typeof(SkyboxNode));
            CustomNodesTypes.Add(typeof(Sky), typeof(SkyNode));
            CustomNodesTypes.Add(typeof(ExponentialHeightFog), typeof(ExponentialHeightFogNode));
            CustomNodesTypes.Add(typeof(SkyLight), typeof(SkyLightNode));
            CustomNodesTypes.Add(typeof(PostFxVolume), typeof(PostFxVolumeNode));
            CustomNodesTypes.Add(typeof(StaticModel), typeof(StaticModelNode));
            CustomNodesTypes.Add(typeof(BoxBrush), typeof(BoxBrushNode));
            CustomNodesTypes.Add(typeof(TextRender), typeof(TextRenderNode));
            CustomNodesTypes.Add(typeof(AudioListener), typeof(AudioListenerNode));
            CustomNodesTypes.Add(typeof(AudioSource), typeof(AudioSourceNode));
            CustomNodesTypes.Add(typeof(BoneSocket), typeof(BoneSocketNode));
            CustomNodesTypes.Add(typeof(Decal), typeof(DecalNode));
            CustomNodesTypes.Add(typeof(BoxCollider), typeof(BoxColliderNode));
            CustomNodesTypes.Add(typeof(SphereCollider), typeof(ColliderNode));
            CustomNodesTypes.Add(typeof(CapsuleCollider), typeof(ColliderNode));
            CustomNodesTypes.Add(typeof(MeshCollider), typeof(ColliderNode));
            CustomNodesTypes.Add(typeof(CharacterController), typeof(ColliderNode));
            CustomNodesTypes.Add(typeof(UICanvas), typeof(UICanvasNode));
            CustomNodesTypes.Add(typeof(UIControl), typeof(UIControlNode));
            CustomNodesTypes.Add(typeof(Terrain), typeof(TerrainNode));
            CustomNodesTypes.Add(typeof(Foliage), typeof(FoliageNode));
            CustomNodesTypes.Add(typeof(NavMeshBoundsVolume), typeof(NavMeshBoundsVolumeNode));
            CustomNodesTypes.Add(typeof(BoxVolume), typeof(BoxVolumeNode));
            CustomNodesTypes.Add(typeof(NavLink), typeof(NavLinkNode));
            CustomNodesTypes.Add(typeof(NavModifierVolume), typeof(NavModifierVolumeNode));
            CustomNodesTypes.Add(typeof(ParticleEffect), typeof(ParticleEffectNode));
            CustomNodesTypes.Add(typeof(SceneAnimationPlayer), typeof(SceneAnimationPlayerNode));
            CustomNodesTypes.Add(typeof(Spline), typeof(SplineNode));
            CustomNodesTypes.Add(typeof(SplineModel), typeof(ActorNode));
            CustomNodesTypes.Add(typeof(SplineCollider), typeof(ColliderNode));
            CustomNodesTypes.Add(typeof(SplineRopeBody), typeof(ActorNode));
            CustomNodesTypes.Add(typeof(NavMesh), typeof(ActorNode));
<<<<<<< HEAD
=======
            CustomNodesTypes.Add(typeof(SpriteRender), typeof(SpriteRenderNode));
>>>>>>> 3ddd64df
        }

        /// <summary>
        /// Tries to find the node by the given ID.
        /// </summary>
        /// <param name="id">The identifier.</param>
        /// <returns>Found node or null if cannot.</returns>
        public static SceneGraphNode FindNode(Guid id)
        {
            if (id == Guid.Empty)
                return null;

            Nodes.TryGetValue(id, out SceneGraphNode result);
            return result;
        }

        /// <summary>
        /// Gets the node for the given object ID or creates a new node for actors (with automatic linkage to the parent).
        /// </summary>
        /// <param name="id">The identifier.</param>
        /// <returns>The result node.</returns>
        public static SceneGraphNode GetNode(Guid id)
        {
            Nodes.TryGetValue(id, out SceneGraphNode result);
            if (result == null)
            {
                var actor = Object.TryFind<Actor>(ref id);
                if (actor != null)
                {
                    result = BuildActorNode(actor);
                    if (result != null && actor.HasParent)
                    {
                        result.ParentNode = FindNode(actor.Parent.ID);
                    }
                }
            }
            return result;
        }

        /// <summary>
        /// Builds the scene tree.
        /// </summary>
        /// <param name="scene">The scene.</param>
        /// <returns>The root scene node.</returns>
        public static SceneNode BuildSceneTree(Scene scene)
        {
            // TODO: make it faster by calling engine internally only once to gather optimized scene tree
            return (SceneNode)BuildActorNode(scene);
        }

        /// <summary>
        /// Builds the actor node. Warning! Don't create duplicated nodes.
        /// </summary>
        /// <param name="actor">The actor.</param>
        /// <returns>Created node or null if failed.</returns>
        public static ActorNode BuildActorNode(Actor actor)
        {
            ActorNode result = null;
            Type customType;

            try
            {
                // Try to pick custom node type for that actor object
                if (CustomNodesTypes.TryGetValue(actor.GetType(), out customType))
                {
                    // Use custom type
                    _sharedArgsContainer[0] = actor;
                    result = (ActorNode)Activator.CreateInstance(customType, _sharedArgsContainer);
                }
                else
                {
                    // Use default type for actors
                    result = new ActorNode(actor);
                }

                // Build children
                var childrenCount = actor.ChildrenCount;
                for (int i = 0; i < childrenCount; i++)
                {
                    var child = actor.GetChild(i);
                    if (child == null)
                        continue;

                    var childNode = BuildActorNode(child);
                    if (childNode != null)
                        childNode.ParentNode = result;
                }
            }
            catch (Exception ex)
            {
                // Error
                Editor.LogWarning($"Failed to create scene graph node for actor {actor.Name} (type: {actor.GetType()}).");
                if (CustomNodesTypes.TryGetValue(actor.GetType(), out customType))
                {
                    Editor.LogWarning($"Custom node type: {customType}");
                }
                Editor.LogWarning(ex);
            }

            return result;
        }
    }
}<|MERGE_RESOLUTION|>--- conflicted
+++ resolved
@@ -70,10 +70,7 @@
             CustomNodesTypes.Add(typeof(SplineCollider), typeof(ColliderNode));
             CustomNodesTypes.Add(typeof(SplineRopeBody), typeof(ActorNode));
             CustomNodesTypes.Add(typeof(NavMesh), typeof(ActorNode));
-<<<<<<< HEAD
-=======
             CustomNodesTypes.Add(typeof(SpriteRender), typeof(SpriteRenderNode));
->>>>>>> 3ddd64df
         }
 
         /// <summary>
